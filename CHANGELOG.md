--- conflicted
+++ resolved
@@ -1,10 +1,10 @@
-<<<<<<< HEAD
 # 4.1.0
 
 - Added a `select` extension on `BuildContext`. It behaves similarly to `Selector`,
   but is a lot less verbose to write:
 
   With Selector:
+
   ```dart
   Widget build(BuildContext context) {
     return Selector<Person, String>(
@@ -67,8 +67,6 @@
 - Added a `Locator` typedef and an extension on [BuildContext], to help with
   being able to read providers from a class that doesn't depend on Flutter.
 
-  # 4.0.4
-=======
 # 4.0.5+1
 
 - Added Português translation of the readme file (thanks to @robsonsilv4)
@@ -78,7 +76,6 @@
 - Improve error message when forgetting to pass a `child` when using a provider outside of `MultiProvider` (thanks to @felangel)
 
 # 4.0.4
->>>>>>> 41677da5
 
 - Update the ProviderNotFoundException to remove outdated solution. (thanks @augustinreille)
 
