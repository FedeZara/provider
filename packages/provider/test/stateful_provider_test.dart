--- conflicted
+++ resolved
@@ -15,24 +15,6 @@
 }
 
 void main() {
-<<<<<<< HEAD
-=======
-  test('cloneWithChild works', () {
-    final provider = Provider(
-      create: (_) => 42,
-      child: Container(),
-      key: const ValueKey(42),
-    );
-
-    final newChild = Container();
-    final clone = provider.cloneWithChild(newChild);
-    expect(clone.child, equals(newChild));
-    // ignore: invalid_use_of_protected_member
-    expect(clone.delegate, equals(provider.delegate));
-    expect(clone.key, equals(provider.key));
-    expect(provider.updateShouldNotify, equals(clone.updateShouldNotify));
-  });
->>>>>>> 00d0f8f8
   test('asserts', () {
     expect(
       () => Provider<dynamic>(create: null, child: null),
@@ -45,21 +27,12 @@
   testWidgets('calls create only once', (tester) async {
     final create = ValueBuilder();
     await tester.pumpWidget(Provider<int>(
-<<<<<<< HEAD
-      create: builder,
+      create: create,
       child: const TextOf<int>(),
     ));
     await tester.pumpWidget(Provider<int>(
-      create: builder,
+      create: create,
       child: const TextOf<int>(),
-=======
-      create: create,
-      child: Container(),
-    ));
-    await tester.pumpWidget(Provider<int>(
-      create: create,
-      child: Container(),
->>>>>>> 00d0f8f8
     ));
     await tester.pumpWidget(Container());
 
@@ -71,10 +44,6 @@
 
     await tester.pumpWidget(
       Provider<int>(
-<<<<<<< HEAD
-=======
-        key: key,
->>>>>>> 00d0f8f8
         create: (_) => 42,
         dispose: dispose,
         child: const TextOf<int>(),
