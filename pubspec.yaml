--- conflicted
+++ resolved
@@ -1,11 +1,6 @@
 name: provider
-<<<<<<< HEAD
 description: A wrapper around InheritedWidget to make them easier to use and more reusable.
-version: 4.1.0-dev+3
-=======
-description: A mixture between dependency injection and state management, built with widgets for widgets.
-version: 4.0.5+1
->>>>>>> 41677da5
+version: 4.1.0
 homepage: https://github.com/rrousselGit/provider
 authors:
   - Remi Rousselet <darky12s@gmail.com>
@@ -13,7 +8,7 @@
 
 environment:
   sdk: '>=2.7.0 <3.0.0'
-  flutter: '>= 1.15.17-pre.5'
+  flutter: '>= 1.17.0'
 
 dependencies:
   flutter:
