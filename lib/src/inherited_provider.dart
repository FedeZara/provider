part of 'provider.dart';

/// A function that returns true when the update from [previous] to [current]
/// should notify listeners, if any.
///
/// See also:
///
///   * [InheritedWidget.updateShouldNotify]
typedef UpdateShouldNotify<T> = bool Function(T previous, T current);

/// A function that creates an object of type [T].
///
/// See also:
///
///  * [Dispose], to free the resources associated to the value created.
typedef Create<T> = T Function(BuildContext context);

/// A function that disposes an object of type [T].
///
/// See also:
///
///  * [Create], to create a value that will later be disposed of.
typedef Dispose<T> = void Function(BuildContext context, T value);

/// A callback used to start the listening of an object and return a function
/// that cancels the subscription.
///
/// It is called the first time the value is obtained (through
/// [InheritedContext.value]). And the returned callback will be called
/// when [InheritedProvider] is unmounted or when the it is rebuilt with a new
/// value.
///
/// See also:
///
/// - [InheritedProvider]
/// - [DeferredStartListening], a variant of this typedef for more advanced
///   listening.
typedef StartListening<T> = VoidCallback Function(
    InheritedContext<T> element, T value);

/// A generic implementation of an [InheritedWidget].
///
/// Any descendant of this widget can obtain `value` using [Provider.of].
///
/// Do not use this class directly unless you are creating a custom "Provider".
/// Instead use [Provider] class, which wraps [InheritedProvider].
///
/// See also:
///
///  - [DeferredInheritedProvider], a variant of this object where the provided
///    object and the created object are two different entity.
class InheritedProvider<T> extends SingleChildStatelessWidget {
  /// Creates a value, then expose it to its descendants.
  ///
  /// The value will be disposed of when [InheritedProvider] is removed from
  /// the widget tree.
  InheritedProvider({
    Key key,
    Create<T> create,
    T update(BuildContext context, T value),
    UpdateShouldNotify<T> updateShouldNotify,
    void Function(T value) debugCheckInvalidValueType,
    StartListening<T> startListening,
    Dispose<T> dispose,
    TransitionBuilder builder,
    bool lazy,
    Widget child,
  })  : _lazy = lazy,
        _builder = builder,
        _delegate = _CreateInheritedProvider(
          create: create,
          update: update,
          updateShouldNotify: updateShouldNotify,
          debugCheckInvalidValueType: debugCheckInvalidValueType,
          startListening: startListening,
          dispose: dispose,
        ),
        super(key: key, child: child);

  /// Expose to its descendants an existing value,
  InheritedProvider.value({
    Key key,
    @required T value,
    UpdateShouldNotify<T> updateShouldNotify,
    StartListening<T> startListening,
    bool lazy,
    TransitionBuilder builder,
    Widget child,
  })  : _lazy = lazy,
        _builder = builder,
        _delegate = _ValueInheritedProvider(
          value: value,
          updateShouldNotify: updateShouldNotify,
          startListening: startListening,
        ),
        super(key: key, child: child);

  InheritedProvider._constructor({
    Key key,
    _Delegate<T> delegate,
    bool lazy,
    TransitionBuilder builder,
    Widget child,
  })  : _lazy = lazy,
        _builder = builder,
        _delegate = delegate,
        super(key: key, child: child);

  final _Delegate<T> _delegate;
  final bool _lazy;
  final TransitionBuilder _builder;

  @override
  void debugFillProperties(DiagnosticPropertiesBuilder properties) {
    super.debugFillProperties(properties);
    _delegate.debugFillProperties(properties);
  }

  @override
  _InheritedProviderElement<T> createElement() {
    return _InheritedProviderElement<T>(this);
  }

  @override
  Widget buildWithChild(BuildContext context, Widget child) {
<<<<<<< HEAD
    return _InheritedProviderScope<T>(
=======
    assert(child != null, '$runtimeType used outside of MultiProvider must specify a child');
    return _DefaultInheritedProviderScope<T>(
>>>>>>> 41677da5
      owner: this,
      child: _builder != null
          ? Builder(
              builder: (context) => _builder(context, child),
            )
          : child,
    );
  }
}

class _InheritedProviderElement<T> extends SingleChildStatelessElement {
  _InheritedProviderElement(InheritedProvider<T> widget) : super(widget);

  @override
  void debugFillProperties(DiagnosticPropertiesBuilder properties) {
    super.debugFillProperties(properties);
    visitChildren((e) => e.debugFillProperties(properties));
  }
}

bool _debugIsSelecting = false;

/// Adds a `select` method on [BuildContext].
extension SelectContext on BuildContext {
  /// Watch a value of type [T] exposed from a provider, and listen only partially
  /// to changes.
  ///
  /// [select] must be used only inside the `build` method of a widget.
  /// It will not work inside other life-cycles, including [State.didChangeDependencies].
  ///
  /// By using [select], instead of watching the entire object, the listener will
  /// rebuild only if the value returned by `selector` changes.
  ///
  /// When a provider emits an update, it will call synchronously all `selector`.
  ///
  /// Then, if they return a value different from the previously returned value,
  /// the dependent will be marked as needing to rebuild.
  ///
  /// For example, consider the following object:
  ///
  /// ```dart
  /// class Person with ChangeNotifier {
  ///   String name;
  ///   int age;
  ///
  ///   // Add some logic that may update `name` and `age`
  /// }
  /// ```
  ///
  /// Then a widget may want to listen to a person's `name` without listening
  /// to its `age`.
  ///
  /// This cannot be done using `context.watch`/[Provider.of]. Instead, we
  /// can use [select], by writing the following:
  ///
  /// ```dart
  /// Widget build(BuildContext context) {
  ///   final name = context.select((Person p) => p.name);
  ///
  ///   return Text(name);
  /// }
  /// ```
  ///
  /// It is fine to call `select` multiple times.
  R select<T, R>(R selector(T value)) {
    assert(owner.debugBuilding, '''
Tried to use `context.select` outside of the `build` method of a widget.

Any usage other than inside the `build` method of a widget are not supported.
''');
    final inheritedElement = Provider._inheritedElementOf<T>(this);
    try {
      var value = inheritedElement.value;
      assert(() {
        _debugIsSelecting = true;
        return true;
      }());
      final selected = selector(value);
      dependOnInheritedElement(
        inheritedElement,
        aspect: (T newValue) => !const DeepCollectionEquality()
            .equals(selector(newValue), selected),
      );
      return selected;
    } finally {
      assert(() {
        _debugIsSelecting = false;
        return true;
      }());
    }
  }
}

/// A [BuildContext] associated to an [InheritedProvider].
///
/// It an extra [markNeedsNotifyDependents] method and the exposed value.
abstract class InheritedContext<T> extends BuildContext {
  /// The current value exposed by [InheritedProvider].
  ///
  /// This property is lazy loaded, and reading it the first time may trigger
  /// some side-effects such as creating a [T] instance or start a subscription.
  T get value;

  /// Marks the [InheritedProvider] as needing to update dependents.
  ///
  /// This bypass [InheritedWidget.updateShouldNotify] and will force widgets
  /// that depends on [T] to rebuild.
  void markNeedsNotifyDependents();

  /// Wether `setState` was called at least once or not.
  ///
  /// It can be used by [DeferredStartListening] to differentiate between the
  /// very first listening, and a rebuild after `controller` changed.
  bool get hasValue;
}

class _InheritedProviderScope<T> extends InheritedWidget {
  _InheritedProviderScope({
    this.owner,
    @required Widget child,
  }) : super(child: child);

  final InheritedProvider<T> owner;

  @override
  bool updateShouldNotify(InheritedWidget oldWidget) {
    return false;
  }

  @override
  _InheritedProviderScopeElement<T> createElement() {
    return _InheritedProviderScopeElement<T>(this);
  }
}

class _Dependency<T> {
  bool shouldClearSelectors = false;
  bool shouldClearMutationScheduled = false;
  final selectors = <_SelectorAspect<T>>[];
}

class _InheritedProviderScopeElement<T> extends InheritedElement
    implements InheritedContext<T> {
  _InheritedProviderScopeElement(_InheritedProviderScope<T> widget)
      : super(widget);

  bool _shouldNotifyDependents = false;
  bool _debugInheritLocked = false;
  bool _isNotifyDependentsEnabled = true;
  bool _firstBuild = true;
  bool _updatedShouldNotify = false;
  bool _isBuildFromExternalSources = false;
  _DelegateState<T, _Delegate<T>> _delegateState;

  @override
  _InheritedProviderScope<T> get widget =>
      super.widget as _InheritedProviderScope<T>;

  @override
  void updateDependencies(Element dependent, Object aspect) {
    final dependencies = getDependencies(dependent);
    // once subscribed to everything once, it always stays subscribed to everything
    if (dependencies != null && dependencies is! _Dependency<T>) {
      return;
    }

    if (aspect is _SelectorAspect<T>) {
      final selectorDependency =
          (dependencies ?? _Dependency<T>()) as _Dependency<T>;
      if (selectorDependency.shouldClearSelectors) {
        selectorDependency.shouldClearSelectors = false;
        selectorDependency.selectors.clear();
      }
      if (selectorDependency.shouldClearMutationScheduled == false) {
        selectorDependency.shouldClearMutationScheduled = true;
        SchedulerBinding.instance.addPostFrameCallback((_) {
          selectorDependency.shouldClearSelectors = true;
        });
      }
      selectorDependency.selectors.add(aspect);
      setDependencies(dependent, selectorDependency);
    } else {
      // subscribes to everything
      setDependencies(dependent, const Object());
    }
  }

  @override
  void notifyDependent(InheritedWidget oldWidget, Element dependent) {
    final dependencies = getDependencies(dependent);

    var shouldNotify = false;
    if (dependencies != null) {
      if (dependencies is _Dependency<T>) {
        for (final updateShouldNotify in dependencies.selectors) {
          try {
            assert(() {
              _debugIsSelecting = true;
              return true;
            }());
            shouldNotify = updateShouldNotify(value);
          } finally {
            assert(() {
              _debugIsSelecting = false;
              return true;
            }());
          }
          if (shouldNotify) {
            break;
          }
        }
      } else {
        shouldNotify = true;
      }
    }

    if (shouldNotify) {
      dependent.didChangeDependencies();
    }
  }

  @override
  void performRebuild() {
    if (_firstBuild) {
      _firstBuild = false;
      _delegateState = widget.owner._delegate.createState()..element = this;
    }
    super.performRebuild();
  }

  @override
  void update(_InheritedProviderScope<T> newWidget) {
    assert(() {
      if (widget.owner._delegate.runtimeType !=
          newWidget.owner._delegate.runtimeType) {
        throw StateError('''Rebuilt $widget using a different constructor.
      
This is likely a mistake and is unsupported.
If you're in this situation, consider passing a `key` unique to each individual constructor.
''');
      }
      return true;
    }());

    _isBuildFromExternalSources = true;
    _updatedShouldNotify =
        _delegateState.willUpdateDelegate(newWidget.owner._delegate);
    super.update(newWidget);
    _updatedShouldNotify = false;
  }

  @override
  void updated(InheritedWidget oldWidget) {
    super.updated(oldWidget);
    if (_updatedShouldNotify) {
      notifyClients(oldWidget);
    }
  }

  @override
  void didChangeDependencies() {
    _isBuildFromExternalSources = true;
    super.didChangeDependencies();
  }

  @override
  Widget build() {
    if (widget.owner._lazy == false) {
      value; // this will force the value to be computed.
    }
    _delegateState.build(_isBuildFromExternalSources);
    _isBuildFromExternalSources = false;
    if (_shouldNotifyDependents) {
      _shouldNotifyDependents = false;
      notifyClients(widget);
    }
    return super.build();
  }

  @override
  void unmount() {
    _delegateState.dispose();
    super.unmount();
  }

  @override
  bool get hasValue => _delegateState.hasValue;

  @override
  void markNeedsNotifyDependents() {
    if (!_isNotifyDependentsEnabled) return;

    markNeedsBuild();
    _shouldNotifyDependents = true;
  }

  bool _debugSetInheritedLock(bool value) {
    assert(() {
      _debugInheritLocked = value;
      return true;
    }());
    return true;
  }

  @override
  T get value => _delegateState.value;

  @override
  InheritedWidget dependOnInheritedElement(
    InheritedElement ancestor, {
    Object aspect,
  }) {
    assert(() {
      if (_debugInheritLocked) {
        throw FlutterError.fromParts(
          <DiagnosticsNode>[
            ErrorSummary(
              'Tried to listen to an InheritedWidget '
              'in a life-cycle that will never be called again.',
            ),
            ErrorDescription('''
This error typically happens when calling Provider.of with `listen` to `true`,
in a situation where listening to the provider doesn't make sense, such as:
- initState of a StatefulWidget
- the "create" callback of a provider

This is undesired because these life-cycles are called only once in the
lifetime of a widget. As such, while `listen` is `true`, the widget has
no mean to handle the update scenario.

To fix, consider:
- passing `listen: false` to `Provider.of`
- use a life-cycle that handles updates (like didChangeDependencies)
- use a provider that handles updates (like ProxyProvider).
'''),
          ],
        );
      }
      return true;
    }());
    return super.dependOnInheritedElement(ancestor, aspect: aspect);
  }

  @override
  void debugFillProperties(DiagnosticPropertiesBuilder properties) {
    super.debugFillProperties(properties);
    _delegateState.debugFillProperties(properties);
  }
}

typedef _SelectorAspect<T> = bool Function(T value);

@immutable
abstract class _Delegate<T> {
  _DelegateState<T, _Delegate<T>> createState();

  void debugFillProperties(DiagnosticPropertiesBuilder properties) {}
}

abstract class _DelegateState<T, D extends _Delegate<T>> {
  _InheritedProviderScopeElement<T> element;

  T get value;

  D get delegate => element.widget.owner._delegate as D;

  bool get hasValue;

  bool debugSetInheritedLock(bool value) {
    return element._debugSetInheritedLock(value);
  }

  bool willUpdateDelegate(D newDelegate) => false;

  void dispose() {}

  void debugFillProperties(DiagnosticPropertiesBuilder properties) {}

  void build(bool isBuildFromExternalSources) {}
}

class _CreateInheritedProvider<T> extends _Delegate<T> {
  _CreateInheritedProvider({
    this.create,
    this.update,
    UpdateShouldNotify<T> updateShouldNotify,
    this.debugCheckInvalidValueType,
    this.startListening,
    this.dispose,
  })  : assert(create != null || update != null),
        _updateShouldNotify = updateShouldNotify;

  final Create<T> create;
  final T Function(BuildContext context, T value) update;
  final UpdateShouldNotify<T> _updateShouldNotify;
  final void Function(T value) debugCheckInvalidValueType;
  final StartListening<T> startListening;
  final Dispose<T> dispose;

  @override
  _CreateInheritedProviderState<T> createState() =>
      _CreateInheritedProviderState();
}

@visibleForTesting
// ignore: public_member_api_docs
bool debugIsInInheritedProviderUpdate = false;

@visibleForTesting
// ignore: public_member_api_docs
bool debugIsInInheritedProviderCreate = false;

class _CreateInheritedProviderState<T>
    extends _DelegateState<T, _CreateInheritedProvider<T>> {
  VoidCallback _removeListener;
  bool _didInitValue = false;
  T _value;
  _CreateInheritedProvider<T> _previousWidget;

  @override
  T get value {
    bool _debugPreviousIsInInheritedProviderCreate;
    bool _debugPreviousIsInInheritedProviderUpdate;

    assert(() {
      _debugPreviousIsInInheritedProviderCreate =
          debugIsInInheritedProviderCreate;
      _debugPreviousIsInInheritedProviderUpdate =
          debugIsInInheritedProviderUpdate;
      return true;
    }());

    if (!_didInitValue) {
      _didInitValue = true;
      if (delegate.create != null) {
        assert(debugSetInheritedLock(true));
        try {
          assert(() {
            debugIsInInheritedProviderCreate = true;
            debugIsInInheritedProviderUpdate = false;
            return true;
          }());
          _value = delegate.create(element);
        } finally {
          assert(() {
            debugIsInInheritedProviderCreate =
                _debugPreviousIsInInheritedProviderCreate;
            debugIsInInheritedProviderUpdate =
                _debugPreviousIsInInheritedProviderUpdate;
            return true;
          }());
        }
        assert(debugSetInheritedLock(false));

        assert(() {
          delegate.debugCheckInvalidValueType?.call(_value);
          return true;
        }());
      }
      if (delegate.update != null) {
        try {
          assert(() {
            debugIsInInheritedProviderCreate = false;
            debugIsInInheritedProviderUpdate = true;
            return true;
          }());
          _value = delegate.update(element, _value);
        } finally {
          assert(() {
            debugIsInInheritedProviderCreate =
                _debugPreviousIsInInheritedProviderCreate;
            debugIsInInheritedProviderUpdate =
                _debugPreviousIsInInheritedProviderUpdate;
            return true;
          }());
        }

        assert(() {
          delegate.debugCheckInvalidValueType?.call(_value);
          return true;
        }());
      }
    }

    element._isNotifyDependentsEnabled = false;
    _removeListener ??= delegate.startListening?.call(element, _value);
    element._isNotifyDependentsEnabled = true;
    assert(delegate.startListening == null || _removeListener != null);
    return _value;
  }

  @override
  void dispose() {
    super.dispose();
    _removeListener?.call();
    if (_didInitValue) {
      delegate.dispose?.call(element, _value);
    }
  }

  @override
  void debugFillProperties(DiagnosticPropertiesBuilder properties) {
    super.debugFillProperties(properties);
    if (_didInitValue) {
      properties
        ..add(DiagnosticsProperty('value', value))
        ..add(
          FlagProperty(
            null,
            value: _removeListener != null,
            defaultValue: false,
            ifTrue: 'listening to value',
          ),
        );
    } else {
      properties.add(
        FlagProperty(
          'value',
          value: true,
          showName: true,
          ifTrue: '<not yet loaded>',
        ),
      );
    }
  }

  @override
  void build(bool isBuildFromExternalSources) {
    var shouldNotify = false;
    // Don't call `update` unless the build was triggered from `updated`/`didChangeDependencies`
    // otherwise `markNeedsNotifyDependents` will trigger unnecessary `update` calls
    if (isBuildFromExternalSources &&
        _didInitValue &&
        delegate.update != null) {
      final previousValue = _value;

      bool _debugPreviousIsInInheritedProviderCreate;
      bool _debugPreviousIsInInheritedProviderUpdate;
      assert(() {
        _debugPreviousIsInInheritedProviderCreate =
            debugIsInInheritedProviderCreate;
        _debugPreviousIsInInheritedProviderUpdate =
            debugIsInInheritedProviderUpdate;
        return true;
      }());
      try {
        assert(() {
          debugIsInInheritedProviderCreate = false;
          debugIsInInheritedProviderUpdate = true;
          return true;
        }());
        _value = delegate.update(element, _value);
      } finally {
        assert(() {
          debugIsInInheritedProviderCreate =
              _debugPreviousIsInInheritedProviderCreate;
          debugIsInInheritedProviderUpdate =
              _debugPreviousIsInInheritedProviderUpdate;
          return true;
        }());
      }

      if (delegate._updateShouldNotify != null) {
        shouldNotify = delegate._updateShouldNotify(previousValue, _value);
      } else {
        shouldNotify = _value != previousValue;
      }

      if (shouldNotify) {
        assert(() {
          delegate.debugCheckInvalidValueType?.call(_value);
          return true;
        }());
        if (_removeListener != null) {
          _removeListener();
          _removeListener = null;
        }
        _previousWidget?.dispose?.call(element, previousValue);
      }
    }

    if (shouldNotify) {
      element._shouldNotifyDependents = true;
    }
    _previousWidget = delegate;
    return super.build(isBuildFromExternalSources);
  }

  @override
  bool get hasValue => _didInitValue;
}

class _ValueInheritedProvider<T> extends _Delegate<T> {
  _ValueInheritedProvider({
    @required this.value,
    UpdateShouldNotify<T> updateShouldNotify,
    this.startListening,
  }) : _updateShouldNotify = updateShouldNotify;

  final T value;
  final UpdateShouldNotify<T> _updateShouldNotify;
  final StartListening<T> startListening;

  @override
  void debugFillProperties(DiagnosticPropertiesBuilder properties) {
    super.debugFillProperties(properties);
    properties.add(DiagnosticsProperty('value', value));
  }

  @override
  _ValueInheritedProviderState<T> createState() {
    return _ValueInheritedProviderState<T>();
  }
}

class _ValueInheritedProviderState<T>
    extends _DelegateState<T, _ValueInheritedProvider<T>> {
  VoidCallback _removeListener;

  @override
  T get value {
    element._isNotifyDependentsEnabled = false;
    _removeListener ??= delegate.startListening?.call(element, delegate.value);
    element._isNotifyDependentsEnabled = true;
    assert(delegate.startListening == null || _removeListener != null);
    return delegate.value;
  }

  @override
  bool willUpdateDelegate(_ValueInheritedProvider<T> newDelegate) {
    bool shouldNotify;
    if (delegate._updateShouldNotify != null) {
      shouldNotify = delegate._updateShouldNotify(
        delegate.value,
        newDelegate.value,
      );
    } else {
      shouldNotify = newDelegate.value != delegate.value;
    }

    if (shouldNotify && _removeListener != null) {
      _removeListener();
      _removeListener = null;
    }
    return shouldNotify;
  }

  @override
  void dispose() {
    super.dispose();
    _removeListener?.call();
  }

  @override
  void debugFillProperties(DiagnosticPropertiesBuilder properties) {
    super.debugFillProperties(properties);
    properties.add(
      FlagProperty(
        null,
        value: _removeListener != null,
        defaultValue: false,
        ifTrue: 'listening to value',
      ),
    );
  }

  @override
  bool get hasValue => true;
}<|MERGE_RESOLUTION|>--- conflicted
+++ resolved
@@ -123,12 +123,8 @@
 
   @override
   Widget buildWithChild(BuildContext context, Widget child) {
-<<<<<<< HEAD
+    assert(child != null, '$runtimeType used outside of MultiProvider must specify a child');
     return _InheritedProviderScope<T>(
-=======
-    assert(child != null, '$runtimeType used outside of MultiProvider must specify a child');
-    return _DefaultInheritedProviderScope<T>(
->>>>>>> 41677da5
       owner: this,
       child: _builder != null
           ? Builder(
